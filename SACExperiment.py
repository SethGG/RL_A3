import numpy as np
import gymnasium as gym
from Helper import LearningCurvePlot, smooth
from SACAgent import SACAgent
import os
import torch.multiprocessing as mp


def evaluation(agent: SACAgent):
   # Evaluate the agent's performance in the environment
   env = gym.make('CartPole-v1')
   s, info = env.reset()
   done = False
   trunc = False
   episode_return = 0
   while not done and not trunc:
      a = agent.select_action_greedy(s)
      s_next, r, done, trunc, info = env.step(a)
      episode_return += r
      s = s_next
   return episode_return


def run_single_repetition(task):
   # Run a single repetition of the experiment
   config_id, rep_id, n_envsteps, eval_interval, params = task
   params = params.copy()

   update_freq = params.pop("update_freq")
   update_num = params.pop("update_num")

   # Create a new environment and agent for each repetition
   env = gym.make('CartPole-v1')
   params["state_dim"] = env.observation_space.shape[0]
   params["n_actions"] = env.action_space.n

   agent = SACAgent(**params)

   eval_returns = np.zeros(int(n_envsteps / eval_interval))
   eval_num = 0

   s, info = env.reset()
   for envstep in range(1, n_envsteps+1):
      a = agent.select_action_sample(s)
      s_next, r, done, trunc, info = env.step(a)
      agent.add_experience(s, a, r, s_next, done)

      if envstep % update_freq == 0:
         for _ in range(update_num):
            agent.update()

      s = s_next

      if done or trunc:
         s, info = env.reset()

      if envstep % eval_interval == 0:
         # Evaluate the agent periodically
         eval_return = evaluation(agent)
         eval_returns[eval_num] = eval_return
         eval_num += 1
         print(f"Running config: {config_id+1:2}, Repetition {rep_id+1:2}, Environment steps: {envstep:6}, "
               f"Eval return: {eval_return:3}")

   return config_id, eval_returns


def conf_filename(outdir, params, suffix):
   # Generate a filename for saving results based on parameters
   filename = "_".join(f"{key}_{value}" for key, value in params.items()) + f"_{suffix}.csv"
   return os.path.join(outdir, filename)


def run_experiments(outdir, param_combinations, n_repetitions, n_envsteps, eval_interval):
   # Run experiments with different parameter combinations
   processes = 6  # Number of parallel processes

   os.makedirs(outdir, exist_ok=True)

   tasks = []
   for config_id, params in enumerate(param_combinations):
      if params in (t[-1] for t in tasks):
         print(f"Configuration {config_id+1} is already present in the task list. Skipping...")
         continue
      if os.path.exists(conf_filename(outdir, params, "eval")):
         print(f"Results for configuration {config_id+1} already exist. Skipping...")
         continue
      tasks.extend(
         (config_id, rep_id, n_envsteps, eval_interval, params)
         for rep_id in range(n_repetitions)
      )
   results_by_config = {}

   with mp.Pool(processes=processes) as pool:
      for config_id, result_eval in pool.imap(run_single_repetition, tasks):
         if config_id not in results_by_config:
            results_by_config[config_id] = []
         results_by_config[config_id].append(result_eval)

         if len(results_by_config[config_id]) == n_repetitions:
            results_eval = np.array(results_by_config[config_id])
            np.savetxt(conf_filename(outdir, param_combinations[config_id], "eval"), results_eval, delimiter=",")


def create_plot(outdir, param_combinations, n_repetitions, n_envsteps, eval_interval, title, label_params, plotfile):
   # Create plots for the experiment results
   smoothing_window = 31
   plot = LearningCurvePlot(title)

   for params in param_combinations:
      results_eval = np.loadtxt(conf_filename(outdir, params, "eval"), delimiter=",", ndmin=2)
      mean_results_eval = np.mean(results_eval, axis=0)
      conf_results_eval = np.std(results_eval, axis=0) / np.sqrt(n_repetitions)

      plot.add_curve(range(eval_interval, n_envsteps+eval_interval, eval_interval), smooth(mean_results_eval,
                                                                                           window=smoothing_window), smooth(conf_results_eval, window=smoothing_window),
                     label=", ".join(f"{p}: {params[p]}" for p in label_params if p in params))

   plot.save(name=plotfile)


if __name__ == '__main__':
<<<<<<< HEAD
   param_combinations = [
      # {"lr": 0.001, "gamma": 0.99, "hidden_dim": 64, "alpha": 0.2, "buffer_size": 10000, "batch_size": 100,
      # "learning_starts": 1000, "tau": 0.005, "full_expectation": True, "double_q": True,
      # "update_freq": 50, "update_num": 5},
      # {"lr": 0.001, "gamma": 0.99, "hidden_dim": 64, "alpha": 0.2, "buffer_size": 10000, "batch_size": 100,
      # "learning_starts": 1000, "tau": 0.005, "full_expectation": False, "double_q": True,
      # "update_freq": 50, "update_num": 5},
      # {"lr": 0.001, "gamma": 0.99, "hidden_dim": 64, "alpha": 0.2, "buffer_size": 10000, "batch_size": 100,
      # "learning_starts": 1000, "tau": 0.005, "full_expectation": True, "double_q": False,
      # "update_freq": 50, "update_num": 5},
      # {"lr": 0.001, "gamma": 0.99, "hidden_dim": 64, "alpha": 0.2, "buffer_size": 10000, "batch_size": 100,
      # "learning_starts": 1000, "tau": 0.005, "full_expectation": False, "double_q": False,
      # "update_freq": 50, "update_num": 5},
      # Trying to find best config
      {"lr": 0.001, "gamma": 0.99, "hidden_dim": 64, "alpha": alpha, "buffer_size": 100_000,
       "batch_size": 100,
       "learning_starts": 1000, "tau": 0.005, "full_expectation": True, "double_q": True,
       "update_freq": 5, "update_num": 1}
      # {"lr": 0.0005, "gamma": 0.99, "hidden_dim": 64, "alpha": 0.2, "buffer_size": 100_000, "batch_size": 100,
      # "learning_starts": 1000, "tau": 0.005, "full_expectation": True, "double_q": True,
      # "update_freq": 5, "update_num": 1}
      for alpha in [1, 2, 5, 10]
   ]

   n_repetitions = 3  # Number of repetitions for each experiment
   n_envsteps = 1_000_000  # Number of environment steps
   eval_interval = 1000  # Interval for evaluation
   outdir = f"evaluations_{n_envsteps}_envsteps"  # Output directory for results

   run_experiments(outdir, param_combinations, n_repetitions, n_envsteps, eval_interval)
   create_plot(outdir, param_combinations, n_repetitions, n_envsteps, eval_interval, "Alpha > 1",
               ["alpha"], "alphatest.png")
=======
    baseline_params = {"lr": 0.001, "gamma": 0.99, "hidden_dim": 64, "alpha": 0.5, "buffer_size": 100_000,
                       "batch_size": 100, "learning_starts": 1000, "tau": 0.005, "full_expectation": True,
                       "double_q": True, "update_freq": 5, "update_num": 1}

    def change_params(changes):
        new_params = baseline_params.copy()
        new_params.update(changes)
        return new_params

    param_combinations = [
        # Experiment 1
        change_params({"alpha": 0.0}),
        change_params({"alpha": 0.2}),
        baseline_params,
        change_params({"alpha": 1.0}),
        # Experiment 2
        baseline_params,
        change_params({"double_q": False}),
        change_params({"full_expectation": False}),
        change_params({"full_expectation": False, "double_q": False}),
    ]

    n_repetitions = 5  # Number of repetitions for each experiment
    n_envsteps = 1_000_000  # Number of environment steps
    eval_interval = 1000  # Interval for evaluation
    outdir = f"evaluations_{n_envsteps}_envsteps"  # Output directory for results

    run_experiments(outdir, param_combinations, n_repetitions, n_envsteps, eval_interval)
    create_plot(outdir, param_combinations[:4], n_repetitions, n_envsteps, eval_interval,
                "Discrete SAC Learning Curve: Effect of alpha",
                ["alpha"], "alpha.png")
    create_plot(outdir, param_combinations[4:], n_repetitions, n_envsteps, eval_interval,
                "Discrete SAC Learning Curve:\nEffects of Full Expectation Updates and Clipped Double Q-learning",
                ["full_expectation", "double_q"], "tricks.png")
>>>>>>> a07c96ca
<|MERGE_RESOLUTION|>--- conflicted
+++ resolved
@@ -120,40 +120,6 @@
 
 
 if __name__ == '__main__':
-<<<<<<< HEAD
-   param_combinations = [
-      # {"lr": 0.001, "gamma": 0.99, "hidden_dim": 64, "alpha": 0.2, "buffer_size": 10000, "batch_size": 100,
-      # "learning_starts": 1000, "tau": 0.005, "full_expectation": True, "double_q": True,
-      # "update_freq": 50, "update_num": 5},
-      # {"lr": 0.001, "gamma": 0.99, "hidden_dim": 64, "alpha": 0.2, "buffer_size": 10000, "batch_size": 100,
-      # "learning_starts": 1000, "tau": 0.005, "full_expectation": False, "double_q": True,
-      # "update_freq": 50, "update_num": 5},
-      # {"lr": 0.001, "gamma": 0.99, "hidden_dim": 64, "alpha": 0.2, "buffer_size": 10000, "batch_size": 100,
-      # "learning_starts": 1000, "tau": 0.005, "full_expectation": True, "double_q": False,
-      # "update_freq": 50, "update_num": 5},
-      # {"lr": 0.001, "gamma": 0.99, "hidden_dim": 64, "alpha": 0.2, "buffer_size": 10000, "batch_size": 100,
-      # "learning_starts": 1000, "tau": 0.005, "full_expectation": False, "double_q": False,
-      # "update_freq": 50, "update_num": 5},
-      # Trying to find best config
-      {"lr": 0.001, "gamma": 0.99, "hidden_dim": 64, "alpha": alpha, "buffer_size": 100_000,
-       "batch_size": 100,
-       "learning_starts": 1000, "tau": 0.005, "full_expectation": True, "double_q": True,
-       "update_freq": 5, "update_num": 1}
-      # {"lr": 0.0005, "gamma": 0.99, "hidden_dim": 64, "alpha": 0.2, "buffer_size": 100_000, "batch_size": 100,
-      # "learning_starts": 1000, "tau": 0.005, "full_expectation": True, "double_q": True,
-      # "update_freq": 5, "update_num": 1}
-      for alpha in [1, 2, 5, 10]
-   ]
-
-   n_repetitions = 3  # Number of repetitions for each experiment
-   n_envsteps = 1_000_000  # Number of environment steps
-   eval_interval = 1000  # Interval for evaluation
-   outdir = f"evaluations_{n_envsteps}_envsteps"  # Output directory for results
-
-   run_experiments(outdir, param_combinations, n_repetitions, n_envsteps, eval_interval)
-   create_plot(outdir, param_combinations, n_repetitions, n_envsteps, eval_interval, "Alpha > 1",
-               ["alpha"], "alphatest.png")
-=======
     baseline_params = {"lr": 0.001, "gamma": 0.99, "hidden_dim": 64, "alpha": 0.5, "buffer_size": 100_000,
                        "batch_size": 100, "learning_starts": 1000, "tau": 0.005, "full_expectation": True,
                        "double_q": True, "update_freq": 5, "update_num": 1}
@@ -187,5 +153,4 @@
                 ["alpha"], "alpha.png")
     create_plot(outdir, param_combinations[4:], n_repetitions, n_envsteps, eval_interval,
                 "Discrete SAC Learning Curve:\nEffects of Full Expectation Updates and Clipped Double Q-learning",
-                ["full_expectation", "double_q"], "tricks.png")
->>>>>>> a07c96ca
+                ["full_expectation", "double_q"], "tricks.png")